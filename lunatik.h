/*
* SPDX-FileCopyrightText: (c) 2023-2025 Ring Zero Desenvolvimento de Software LTDA
* SPDX-License-Identifier: MIT OR GPL-2.0-only
*/

#ifndef lunatik_h
#define lunatik_h

#include <linux/mutex.h>
#include <linux/spinlock.h>
#include <linux/slab.h>
#include <linux/kref.h>
#include <linux/errname.h>

#include <lua.h>
#include <lauxlib.h>

#define LUNATIK_VERSION	"Lunatik 3.7"

#define lunatik_locker(o, mutex_op, spin_op)	\
do {						\
<<<<<<< HEAD
	if (!(o)->single)	\
	{							\
		if ((o)->sleep)				\
			mutex_op(&(o)->mutex);		\
		else					\
			spin_op(&(o)->spin);		\
	}							\
} while(0)
=======
	if ((o)->sleep)				\
		mutex_op(&(o)->mutex);		\
	else					\
		spin_op(&(o)->spin);		\
} while (0)
>>>>>>> ffdfffe7

#define lunatik_newlock(o)	lunatik_locker((o), mutex_init, spin_lock_init);
#define lunatik_freelock(o)	lunatik_locker((o), mutex_destroy, (void));
#define lunatik_lock(o)		lunatik_locker((o), mutex_lock, spin_lock)
#define lunatik_unlock(o)	lunatik_locker((o), mutex_unlock, spin_unlock)

#define lunatik_toruntime(L)	(*(lunatik_object_t **)lua_getextraspace(L))

#define lunatik_cannotsleep(L, s)	((s) && !lunatik_toruntime(L)->sleep)
#define lunatik_getstate(runtime)	((lua_State *)runtime->private)

static inline bool lunatik_isready(lua_State *L)
{
	bool ready;
	lua_rawgetp(L, LUA_REGISTRYINDEX, L);
	ready = lua_toboolean(L, -1);
	lua_pop(L, 1);
	return ready;
}

#define lunatik_handle(runtime, handler, ret, ...)	\
do {							\
	lua_State *L = lunatik_getstate(runtime);	\
	int n = lua_gettop(L);				\
	ret = handler(L, ## __VA_ARGS__);		\
	lua_settop(L, n);				\
} while (0)

#define lunatik_runner(runtime, handler, ret, ...)			\
do {									\
	if (unlikely(!lunatik_getstate(runtime)))			\
		ret = -ENXIO;						\
	else								\
		lunatik_handle(runtime, handler, ret, ## __VA_ARGS__);	\
} while (0)

#define lunatik_run(runtime, handler, ret, ...)			\
do {								\
	lunatik_lock(runtime);					\
	lunatik_runner(runtime, handler, ret, ## __VA_ARGS__);	\
	lunatik_unlock(runtime);				\
} while (0)

#define lunatik_runbh(runtime, handler, ret, ...)		\
do {								\
	spin_lock_bh(&runtime->spin);				\
	lunatik_runner(runtime, handler, ret, ## __VA_ARGS__);	\
	spin_unlock_bh(&runtime->spin);				\
} while (0)

#define lunatik_runirq(runtime, handler, ret, ...)		\
do {								\
	unsigned long flags;					\
	spin_lock_irqsave(&runtime->spin, flags);		\
	lunatik_runner(runtime, handler, ret, ## __VA_ARGS__);	\
	spin_unlock_irqrestore(&runtime->spin, flags);		\
} while (0)

typedef struct lunatik_reg_s {
	const char *name;
	lua_Integer value;
} lunatik_reg_t;

typedef struct lunatik_namespace_s {
	const char *name;
	const lunatik_reg_t *reg;
} lunatik_namespace_t;

typedef struct lunatik_class_s {
	const char *name;
	const luaL_Reg *methods;
	void (*release)(void *);
	bool sleep;
	bool pointer;
} lunatik_class_t;

typedef struct lunatik_object_s {
	struct kref kref;
	const lunatik_class_t *class;
	void *private;
	union {
		struct mutex mutex;
		spinlock_t spin;
	};
	bool sleep;
	bool single;
	gfp_t gfp;
} lunatik_object_t;

extern lunatik_object_t *lunatik_env;

static inline int lunatik_trylock(lunatik_object_t *object)
{
<<<<<<< HEAD
	return object->single ? 1 : object->sleep ? mutex_trylock(&object->mutex) : spin_trylock_bh(&object->spin);
=======
	return object->sleep ? mutex_trylock(&object->mutex) : spin_trylock(&object->spin);
>>>>>>> ffdfffe7
}

int lunatik_runtime(lunatik_object_t **pruntime, const char *script, bool sleep);
int lunatik_stop(lunatik_object_t *runtime);

static inline int lunatik_nop(lua_State *L)
{
	return 0;
}

static inline void *lunatik_realloc(lua_State *L, void *ptr, size_t size)
{
	void *ud = NULL;
	lua_Alloc alloc = lua_getallocf(L, &ud);
	return alloc(ud, ptr, LUA_TNONE, size);
}

#define lunatik_malloc(L, s)	lunatik_realloc((L), NULL, (s))
#define lunatik_free(p)		kfree(p)
#define lunatik_gfp(runtime)	((runtime)->gfp)

static inline void *lunatik_checknull(lua_State *L, void *ptr)
{
	if (ptr == NULL)
		luaL_error(L, "not enough memory");
	return ptr;
}

#define lunatik_checkalloc(L, s)	(lunatik_checknull((L), lunatik_malloc((L), (s))))

#define lunatik_tryret(L, ret, op, ...)				\
do {								\
	if ((ret = op(__VA_ARGS__)) < 0) {			\
		const char *err = errname(-ret);		\
		if (likely(err != NULL))			\
			lua_pushstring(L, err);			\
		else						\
			lua_pushinteger(L, -ret);		\
		lua_error(L);					\
	}							\
} while (0)

#define lunatik_try(L, op, ...)					\
do {								\
	int ret;						\
	lunatik_tryret(L, ret, op, __VA_ARGS__);		\
} while (0)

static inline void lunatik_checkfield(lua_State *L, int idx, const char *field, int type)
{
	int _type = lua_getfield(L, idx, field);
	if (_type != type)
		luaL_error(L, "bad field '%s' (%s expected, got %s)", field,
			lua_typename(L, type), lua_typename(L, _type));
}

static inline lunatik_object_t *lunatik_checkruntime(lua_State *L, bool sleep)
{
	lunatik_object_t *runtime = lunatik_toruntime(L);
	if (runtime->sleep != sleep)
		luaL_error(L, "cannot use %ssleepable runtime in this context", runtime->sleep ? "" : "non-");
	return runtime;
}

#define lunatik_setruntime(L, libname, priv)	((priv)->runtime = lunatik_checkruntime((L), lua##libname##_class.sleep))

static inline void lunatik_checkclass(lua_State *L, const lunatik_class_t *class)
{
	if (lunatik_cannotsleep(L, class->sleep))
		luaL_error(L, "cannot use '%s' class on non-sleepable runtime", class->name);
}

static inline void lunatik_setclass(lua_State *L, const lunatik_class_t *class)
{
	if (luaL_getmetatable(L, class->name) == LUA_TNIL)
		luaL_error(L, "metatable not found (%s)", class->name);
	lua_setmetatable(L, -2);
	lua_pushlightuserdata(L, (void *)class);
	lua_setiuservalue(L, -2, 1); /* pop class */
}

static inline void lunatik_setobject(lunatik_object_t *object, const lunatik_class_t *class, bool sleep, bool single)
{
	kref_init(&object->kref);
	object->private = NULL;
	object->class = class;
	object->sleep = sleep;
    object->single = single;
	object->gfp = sleep ? GFP_KERNEL : GFP_ATOMIC;
	if(!single)
		lunatik_newlock(object);
}

lunatik_object_t *lunatik_newobject(lua_State *L, const lunatik_class_t *class, size_t size, bool single);
lunatik_object_t *lunatik_createobject(const lunatik_class_t *class, size_t size, bool sleep, bool single);
lunatik_object_t **lunatik_checkpobject(lua_State *L, int ix);
void lunatik_cloneobject(lua_State *L, lunatik_object_t *object);
void lunatik_releaseobject(struct kref *kref);
int lunatik_closeobject(lua_State *L);
int lunatik_deleteobject(lua_State *L);
int lunatik_monitorobject(lua_State *L);

#define LUNATIK_ERR_NULLPTR	"null-pointer dereference"

#define lunatik_newpobject(L, n)	(lunatik_object_t **)lua_newuserdatauv((L), sizeof(lunatik_object_t *), (n))
#define lunatik_argchecknull(L, o, i)	luaL_argcheck((L), (o) != NULL, (i), LUNATIK_ERR_NULLPTR)
#define lunatik_checkobject(L, i)	(*lunatik_checkpobject((L), (i)))
#define lunatik_toobject(L, i)		(*(lunatik_object_t **)lua_touserdata((L), (i)))
#define lunatik_getobject(o)		kref_get(&(o)->kref)
#define lunatik_putobject(o)		kref_put(&(o)->kref, lunatik_releaseobject)

static inline void lunatik_require(lua_State *L, const char *libname)
{
	lua_getglobal(L, "require");
	lua_pushstring(L, libname);
	lua_call(L, 1, 0);
}

static inline void lunatik_pushobject(lua_State *L, lunatik_object_t *object)
{
	lunatik_cloneobject(L, object);
	lunatik_getobject(object);
}

static inline bool lunatik_hasindex(lua_State *L, int index)
{
	bool hasindex = lua_getfield(L, index, "__index") != LUA_TNIL;
	lua_pop(L, 1);
	return hasindex;
}

static inline void lunatik_newclass(lua_State *L, const lunatik_class_t *class)
{
	luaL_newmetatable(L, class->name); /* mt = {} */
	luaL_setfuncs(L, class->methods, 0);
	if (!lunatik_hasindex(L, -1)) {
		lua_pushvalue(L, -1);  /* push mt */
		lua_setfield(L, -2, "__index");  /* mt.__index = mt */
	}
	lua_pop(L, 1);  /* pop mt */
}

static inline lunatik_class_t *lunatik_getclass(lua_State *L, int ix)
{
	if (lua_isuserdata(L, ix) && lua_getiuservalue(L, ix, 1) != LUA_TNONE) {
		lunatik_class_t *class = (lunatik_class_t *)lua_touserdata(L, -1);
		lua_pop(L, 1); /* class */
		return class;
	}
	return NULL;
}

#define lunatik_isobject(L, ix)	(lunatik_getclass((L), (ix)) != NULL)

static inline lunatik_object_t *lunatik_testobject(lua_State *L, int ix)
{
	lunatik_object_t **pobject;
	lunatik_class_t *class = lunatik_getclass(L, ix);
	return class != NULL && (pobject = luaL_testudata(L, ix, class->name)) != NULL ? *pobject : NULL;
}

static inline void lunatik_newnamespaces(lua_State *L, const lunatik_namespace_t *namespaces)
{
	for (; namespaces->name; namespaces++) {
		const lunatik_reg_t *reg;
		lua_newtable(L); /* namespace = {} */
		for (reg = namespaces->reg; reg->name; reg++) {
			lua_pushinteger(L, reg->value);
			lua_setfield(L, -2, reg->name); /* namespace[name] = value */
		}
		lua_setfield(L, -2, namespaces->name); /* lib.namespace = namespace */
	}
}

#define LUNATIK_NEWLIB(libname, funcs, class, namespaces)			\
int luaopen_##libname(lua_State *L);						\
int luaopen_##libname(lua_State *L)						\
{										\
	const lunatik_class_t *cls = class; /* avoid -Waddress */		\
	const lunatik_namespace_t *nss = namespaces; /* avoid -Waddress */	\
	luaL_newlib(L, funcs);							\
	if (cls) {								\
		lunatik_checkclass(L, cls);					\
		lunatik_newclass(L, cls);					\
	}									\
	if (nss)								\
		lunatik_newnamespaces(L, nss);					\
	return 1;								\
}										\
EXPORT_SYMBOL_GPL(luaopen_##libname)

#define LUNATIK_LIB(libname)		\
int luaopen_##libname(lua_State *L);	\

#define LUNATIK_OBJECTCHECKER(checker, T)			\
static inline T checker(lua_State *L, int ix)			\
{								\
	lunatik_object_t *object = lunatik_checkobject(L, ix);	\
	return (T)object->private;				\
}

#define LUNATIK_PRIVATECHECKER(checker, T)			\
static inline T checker(lua_State *L, int ix)			\
{								\
	T private = (T)lunatik_toobject(L, ix)->private;	\
	/* avoid use-after-free */				\
	lunatik_argchecknull(L, private, ix);			\
	return private;						\
}

#define lunatik_getregistry(L, key)	lua_rawgetp((L), LUA_REGISTRYINDEX, (key))

#define lunatik_setstring(L, idx, hook, field, maxlen)        \
do {								\
	size_t len;						\
	lunatik_checkfield(L, idx, #field, LUA_TSTRING);	\
	const char *str = lua_tolstring(L, -1, &len);			\
	if (len > maxlen)					\
		luaL_error(L, "'%s' is too long", #field);	\
	strncpy((char *)hook->field, str, maxlen);		\
	lua_pop(L, 1);						\
} while (0)

#define lunatik_setinteger(L, idx, hook, field) 		\
do {								\
	lunatik_checkfield(L, idx, #field, LUA_TNUMBER);	\
	hook->field = lua_tointeger(L, -1);			\
	lua_pop(L, 1);						\
} while (0)

#define lunatik_optinteger(L, idx, priv, field, opt)			\
do {									\
	lua_getfield(L, idx, #field);					\
	priv->field = lua_isnil(L, -1) ? opt : lua_tointeger(L, -1);	\
	lua_pop(L, 1);							\
} while (0)

static inline void lunatik_optcfunction(lua_State *L, int idx, const char *field, lua_CFunction default_func)
{
	if (lua_getfield(L, idx, field) != LUA_TFUNCTION) {
		lua_pop(L, 1);
		lua_pushcfunction(L, default_func);
	}
}

#define lunatik_checkbounds(L, idx, val, min, max)	luaL_argcheck(L, val >= min && val <= max, idx, "out of bounds")

static inline unsigned int lunatik_checkuint(lua_State *L, int idx)
{
	lua_Integer val = luaL_checkinteger(L, idx);
	lunatik_checkbounds(L, idx, val, 1, UINT_MAX);
	return (unsigned int)val;
}

static inline void lunatik_setregistry(lua_State *L, int ix, void *key)
{
	lua_pushvalue(L, ix);
	lua_rawsetp(L, LUA_REGISTRYINDEX, key); /* pop value */
}

static inline void lunatik_registerobject(lua_State *L, int ix, lunatik_object_t *object)
{
	lunatik_setregistry(L, ix, object->private); /* private */
	lunatik_setregistry(L, -1, object); /* prevent object from being GC'ed (unless stopped) */
}

static inline void lunatik_unregisterobject(lua_State *L, lunatik_object_t *object)
{
	lua_pushnil(L);
	lunatik_setregistry(L, -1, object->private); /* remove private */
	lunatik_setregistry(L, -1, object); /* remove object, now it might be GC'ed */
	lua_pop(L, 1); /* pop nil */
}

#endif
<|MERGE_RESOLUTION|>--- conflicted
+++ resolved
@@ -19,7 +19,6 @@
 
 #define lunatik_locker(o, mutex_op, spin_op)	\
 do {						\
-<<<<<<< HEAD
 	if (!(o)->single)	\
 	{							\
 		if ((o)->sleep)				\
@@ -28,13 +27,6 @@
 			spin_op(&(o)->spin);		\
 	}							\
 } while(0)
-=======
-	if ((o)->sleep)				\
-		mutex_op(&(o)->mutex);		\
-	else					\
-		spin_op(&(o)->spin);		\
-} while (0)
->>>>>>> ffdfffe7
 
 #define lunatik_newlock(o)	lunatik_locker((o), mutex_init, spin_lock_init);
 #define lunatik_freelock(o)	lunatik_locker((o), mutex_destroy, (void));
@@ -128,11 +120,7 @@
 
 static inline int lunatik_trylock(lunatik_object_t *object)
 {
-<<<<<<< HEAD
 	return object->single ? 1 : object->sleep ? mutex_trylock(&object->mutex) : spin_trylock_bh(&object->spin);
-=======
-	return object->sleep ? mutex_trylock(&object->mutex) : spin_trylock(&object->spin);
->>>>>>> ffdfffe7
 }
 
 int lunatik_runtime(lunatik_object_t **pruntime, const char *script, bool sleep);
